## Dockerized Deep QA


Build *deepqa:latest* image, from the root directory:

```sh
docker build -t deepqa:latest .
# Or the GPU version:
docker build -t deepqa:latest -f Dockerfile.gpu .
```

Run the `data-dirs.sh` script and copy your models and data into the appropriate folders:

```sh
cd DeepQA/docker
./data-dirs.sh <base_dir>
```

Start the server with docker-compose:

```sh
<<<<<<< HEAD
docker-compose -f <YAML file> up
# Or the GPU version:
nvidia-docker-compose -f <YAML file> up
=======
DEEPQA_WORKDIR=<base_dir> docker-compose -f <YAML file> up
>>>>>>> 174c5a26
```

Note that the GPU version require [Nvidia-Docker](https://github.com/NVIDIA/nvidia-docker). In addition, to install `nvidia-docker-compose`:

```sh
pip install jinja2
pip install nvidia-docker-compose
```<|MERGE_RESOLUTION|>--- conflicted
+++ resolved
@@ -19,13 +19,9 @@
 Start the server with docker-compose:
 
 ```sh
-<<<<<<< HEAD
-docker-compose -f <YAML file> up
+DEEPQA_WORKDIR=<base_dir> docker-compose -f <YAML file> up
 # Or the GPU version:
-nvidia-docker-compose -f <YAML file> up
-=======
-DEEPQA_WORKDIR=<base_dir> docker-compose -f <YAML file> up
->>>>>>> 174c5a26
+DEEPQA_WORKDIR=<base_dir> nvidia-docker-compose -f <YAML file> up
 ```
 
 Note that the GPU version require [Nvidia-Docker](https://github.com/NVIDIA/nvidia-docker). In addition, to install `nvidia-docker-compose`:
